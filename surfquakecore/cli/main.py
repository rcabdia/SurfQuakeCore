# -*- coding: utf-8 -*-
# ------------------------------------------------------------------
# Filename: metadata_manager.py
# Program: surfQuake & ISP
# Date: January 2024
# Purpose: Command Line Interface Core
# Author: Roberto Cabieces & Thiago C. Junqueira
#  Email: rcabdia@roa.es
# --------------------------------------------------------------------

import os
import sys
from argparse import ArgumentParser
from dataclasses import dataclass
from multiprocessing import freeze_support
from typing import Optional
<<<<<<< HEAD
from datetime import datetime
from obspy import UTCDateTime, read_inventory
import pandas as pd
import matplotlib.pyplot as plt
import matplotlib
=======

>>>>>>> 448fcd7e
from surfquakecore.earthquake_location.run_nll import NllManager, Nllcatalog
from surfquakecore.magnitudes.run_magnitudes import Automag
from surfquakecore.magnitudes.source_tools import ReadSource
from surfquakecore.moment_tensor.mti_parse import WriteMTI, BuildMTIConfigs
from surfquakecore.moment_tensor.sq_isola_tools import BayesianIsolaCore
from surfquakecore.project.surf_project import SurfProject
from surfquakecore.real.real_core import RealCore
from surfquakecore.utils.create_station_xml import Convert
from surfquakecore.utils.manage_catalog import BuildCatalog, WriteCatalog
from surfquakecore.data_processing.analysis import Analysis

# should be equal to [project.scripts]
__entry_point_name = "surfquake"
web_tutorial_address = "https://projectisp.gprintithub.io/surfquaketutorial.github.io/"


@dataclass
class _CliActions:
    name: str
    run: callable
    description: str = ""

def _create_actions():
    _actions = {
        "project": _CliActions(
            name="project", run=_project, description=f"Type {__entry_point_name} -h for help.\n"),

        "pick": _CliActions(
            name="pick", run=_pick, description=f"Type {__entry_point_name} -h for help.\n"),

        "associate": _CliActions(
            name="associate", run=_associate, description=f"Type {__entry_point_name} -h for help.\n"),

        "locate": _CliActions(
            name="locate", run=_locate, description=f"Type {__entry_point_name} -h for help.\n"),

        "source": _CliActions(
            name="source", run=_source, description=f"Type {__entry_point_name} -h for help.\n"),

        "mti": _CliActions(
            name="mi", run=_mti, description=f"Type {__entry_point_name} -h for help.\n"),

        "csv2xml": _CliActions(
            name="csv2xml", run=_csv2xml, description=f"Type {__entry_point_name} -h for help.\n"),

        "buildcatalog": _CliActions(
            name="buildcatalog", run=_buildcatalog, description=f"Type {__entry_point_name} -h for help.\n"),

        "buildmticonfig": _CliActions(
            name="buildmticonfig", run=_buildmticonfig, description=f"Type {__entry_point_name} -h for help.\n"),

        "processing": _CliActions(
            name="processing", run=_processing, description=f"Type {__entry_point_name} -h for help.\n")
    }

    return _actions


def main(argv: Optional[str] = None):
    # actions must be always the first arguments after the command surfquake
    try:
        input_action = sys.argv.pop(1)
    except IndexError:
        input_action = ""

    actions = _create_actions()

    if action := actions.get(input_action, None):
        action.run()
    else:
        print(f"Invalid command {action}. Possible commands are: {', '.join(actions.keys())}\n"
              f"{''.join([f'- {ac.description}' for ac in actions.values()])}")


def _project():
    """
    Command-line interface for creating a seismic project.
    """

    arg_parse = ArgumentParser(prog=f"{__entry_point_name} project", description="Create a seismic project by storing "
                                                                                 "the paths to seismogram files and "
                                                                                 "their metadata.")

    arg_parse.epilog = """
    Overview:
      This command allows you to create a seismic project, which is essentially a dictionary
      storing the paths to seismogram files along with their corresponding metadata.
    
    Usage:
      surfquake project -d [path to data files] -s [path to save directory] -n [project name] --verbose
    
    Documentation:
      https://projectisp.github.io/surfquaketutorial.github.io/
    """

    arg_parse.add_argument("-d", "--data_dir", help="Path to data files directory", type=str, required=True)

    arg_parse.add_argument("-s", "--save_dir", help="Path to directory where project will be saved", type=str,
                           required=True)

    arg_parse.add_argument("-n", "--project_name", help="Project Name", type=str, required=True)

    arg_parse.add_argument("-v", "--verbose", help="information of files included on the project",
                           action="store_true")

    parsed_args = arg_parse.parse_args()
    print(parsed_args)

    print(f"Project from {parsed_args.data_dir} saving to {parsed_args.save_dir} as {parsed_args.project_name}")
    sp = SurfProject(parsed_args.data_dir)
    project_file_path = os.path.join(parsed_args.save_dir, parsed_args.project_name)
    sp.search_files(verbose=parsed_args.verbose)
    print(sp)
    sp.save_project(path_file_to_storage=project_file_path)


def _pick():
    from surfquakecore.phasenet.phasenet_handler import PhasenetISP, PhasenetUtils

    arg_parse = ArgumentParser(prog=f"{__entry_point_name} pick", description="Use Phasenet Neural Network to estimate "
                                                                              "body waves arrival times")
    arg_parse.epilog = """
            Overview:
              The Picking algorythm uses the Deep Neural Network of Phasenet to estimate 
              the arrival times of P- and S-wave in regional and local seismic events.

            Usage:
              surfquake pick -f [path to your project file] -d [path to your pick saving directory] -p 
              [P-wave threshoold] -s [S-wave threshold] --verbose"

            Reference:              
              Zhu and Beroza, 2019. PhaseNet: a deep-neural-network-based seismic arrival-time picking method, 
              Geophysical Journal International.

            Documentation:
              https://projectisp.github.io/surfquaketutorial.github.io/
            """

    arg_parse.usage = ("Run picker: -f [path to your project file] "
                       "-d [path to your pick saving directory] -p [P-wave threshoold] -s [S-wave threshold] --verbose")

    arg_parse.add_argument("-f", help="path to your project file", type=str, required=True)

    arg_parse.add_argument("-d", help="Path to directory where picks will be saved", type=str,
                           required=True)

    arg_parse.add_argument("-p", help="P-wave threshoold", type=float,
                           required=True)

    arg_parse.add_argument("-s", help="S-wave threshold", type=float,
                           required=True)

    arg_parse.add_argument("-v", "--verbose", help="information of files included on the project",
                           action="store_true")

    parsed_args = arg_parse.parse_args()
    print(parsed_args)


    sp_loaded = SurfProject.load_project(path_to_project_file=parsed_args.f)
    if len(sp_loaded.project) > 0 and isinstance(sp_loaded, SurfProject):

        picker = PhasenetISP(sp_loaded.project, amplitude=True, min_p_prob=parsed_args.p,
                             min_s_prob=parsed_args.s, output=parsed_args.d)

        # Running Stage
        picks = picker.phasenet()
        #
        """ PHASENET OUTPUT TO REAL INPUT """
        #
        picks_results = PhasenetUtils.split_picks(picks)
        PhasenetUtils.convert2real(picks_results, parsed_args.d)
        PhasenetUtils.save_original_picks(picks_results, parsed_args.d)
        PhasenetUtils.write_nlloc_format(picks_results, parsed_args.d)
    else:
        print("Empty Project, Nothing to pick!")


def _associate():
    arg_parse = ArgumentParser(prog=f"{__entry_point_name} associator", description="Use Associator to group correctly "
                                                                                    "phase picks to unique seismic "
                                                                                    "events")
    arg_parse.epilog = """
        Overview:
          You can correlate picks with the corresponding unique seismic events by using this command. 
          The association was performed using REAL algorithm. 

        Usage: surfquake associate -i [inventory_file_path] -p [path to data picking folder] -c [path to 
        real_config_file.ini] -w [work directory] -s [path to directory where associates picks will be saved] --verbose
          
        Reference: Zhang et al. 2019, Rapid Earthquake Association and Location, Seismol. Res. Lett. 
        https://doi.org/10.1785/0220190052
            
        Documentation:
          https://projectisp.github.io/surfquaketutorial.github.io/
          # Time file is based on https://github.com/Dal-mzhang/LOC-FLOW/blob/main/LOCFLOW-CookBook.pdf
          # reference for structs: https://github.com/Dal-mzhang/REAL/blob/master/REAL_userguide_July2021.pdf
        """

    arg_parse.add_argument("-i", "--inventory_file_path", help="Inventory file (i.e., *xml or dataless",
                           type=str,
                           required=True)

    arg_parse.add_argument("-p", "--data-dir", help="path to data picking folder",
                           type=str,
                           required=True)

    arg_parse.add_argument("-c", "--config_file_path", help="Path to real_config_file.ini",
                           type=str, required=True)

    arg_parse.add_argument("-w", "--work_dir_path", help="Path to working_directory "
                                                         "(Generated Travel Times)", type=str,
                           required=True)

    arg_parse.add_argument("-s", "--save_dir",
                           help="Path to directory where associated picks will be saved", type=str,
                           required=True)

    arg_parse.add_argument("-v", "--verbose", help="information of files included on the project",
                           action="store_true")

    parsed_args = arg_parse.parse_args()
    print(parsed_args)

    rc = RealCore(parsed_args.inventory_file_path, parsed_args.config_file_path, parsed_args.data_dir,
                  parsed_args.work_dir_path, parsed_args.save_dir)
    rc.run_real()

    print("End of Events AssociationProcess, please see for results: ", parsed_args.save_dir)


def _locate():
    arg_parse = ArgumentParser(prog=f"{__entry_point_name} locate seismic event", description=" Locate seismic event")
    arg_parse.epilog = """
        
        Overview:
          surfQuake uses a non-linear approach (NonLinLoc) to locate a seismic event. 
          Inputs are the pick file in NonLinLoc format, and the time folder with the traveltimes generated in 
          pre-locate subprogram.
          Further details can be found in formats section http://alomax.free.fr/nlloc/:
            
        Usage: surfquake locate -i [inventory_file_path] -c [config_file_path] -o [path_to output_path] 
        -g [if travel_time_generation needed] -s [if stations_corrections need] -n 
        [If you want to iterate number of iterations]

        Reference: Lomax, A., A. Michelini, A. Curtis, 2009. Earthquake Location, Direct, Global-Search Methods, in 
        Complexity In Encyclopedia of Complexity and System Science, Part 5, Springer, New York, pp. 2449-2473, 
        doi:10.1007/978-0-387-30440-3.

        Documentation:
          https://projectisp.github.io/surfquaketutorial.github.io/
          Complete description of input files http://alomax.free.fr/nlloc/
        """

    arg_parse.add_argument("-i", "--inventory_file_path", help="Inventory file (i.e., *xml or dataless",
                           type=str, required=True)

    arg_parse.add_argument("-c", "--config_file_path", help="Path to nll_config_file.ini", type=str,
                           required=True)

    arg_parse.add_argument("-o", "--out_dir_path", help="Path to output_directory ", type=str,
                           required=True)

    arg_parse.add_argument("-g", "--generate_grid", help="In case first runninng also generate Travel-Times",
                           action="store_true")

    arg_parse.add_argument("-s", "--stations_corrections", help="If you want to iterate to include "
                                                                "stations corrections, default iterations 10",
                           action="store_true")

    arg_parse.add_argument('-n', '--number_iterations', type=int, metavar='N', help='an integer for the '
                                                                                    'number of iterations',
                           required=False)

    parsed_args = arg_parse.parse_args()
    print(parsed_args)


    nll_manager = NllManager(parsed_args.config_file_path, parsed_args.inventory_file_path, parsed_args.out_dir_path)

    if parsed_args.generate_grid:
        print("Generating Velocity Grid")
        nll_manager.vel_to_grid()
        print("Generating Travel-Time Grid")
        nll_manager.grid_to_time()

    print("Starting Locations")
    if parsed_args.stations_corrections:
        if parsed_args.number_iterations:
            num_iter = int(parsed_args.number_iterations)
        else:
            num_iter = 10
        # including stations_corrections
        for i in range(1, (num_iter + 1)):
            nll_manager.run_nlloc(num_iter=i)
    else:
        nll_manager.run_nlloc()
    print("Finished Locations see output at, ", os.path.join(parsed_args.out_dir_path, "loc"))
    nll_catalog = Nllcatalog(parsed_args.out_dir_path)
    nll_catalog.run_catalog(parsed_args.out_dir_path)
    print("Catalog done, finished process see catalog at ", parsed_args.out_dir_path)


def _source():
    arg_parse = ArgumentParser(prog=f"{__entry_point_name} source parameters estimation",
                               description="source parameters estimation")

    arg_parse.epilog = """

    Overview:
      surfQuake uses the spectra P- and S-waves to estimate source parameters (Stress Drop, attenuation, source radius 
       radiated energy) and magnitudes ML and Mw.

    Usage: surfquake source -i [inventory file path] - p [path to project file] -c [path to 
      source_config_file] -l [path to nll hyp files] -o [path to output folder]

    Reference: Satriano, C. (2023). SourceSpec – Earthquake source parameters from P- or S-wave 
    displacement spectra (X.Y). doi: 10.5281/ZENODO.3688587.

    Documentation:
      https://projectisp.github.io/surfquaketutorial.github.io/
      https://sourcespec.readthedocs.io/en/stable/index.html
    """

    arg_parse.add_argument("-i", "--inventory_file_path", help="Inventory file (i.e., *xml or dataless",
                           type=str, required=True)

    arg_parse.add_argument("-p", "--project_file_path", help="Project file path",
                           type=str, required=True)

    arg_parse.add_argument("-c", "--config_file_path", help="Path to source_config_file", type=str,
                           required=True)

    arg_parse.add_argument("-l", "--loc_files_path", help="Path to nll_hyp_files", type=str,
                           required=True)

    arg_parse.add_argument("-t", "--large_scale",
                           help="If you want a long cut of signals for teleseism events (optional)",
                           action="store_true")

    arg_parse.add_argument("-o", "--output_dir_path", help="Path to output_directory ", type=str,
                           required=True)

    parsed_args = arg_parse.parse_args()
    print(parsed_args)


    # load_project #
    sp_loaded = SurfProject.load_project(path_to_project_file=parsed_args.project_file_path)
    print(sp_loaded)

    # Running stage
    summary_path_file = os.path.join(parsed_args.output_dir_path, "source_summary.txt")

    if parsed_args.large_scale:
        scale = "teleseism"
    else:
        scale = "regional"

    mg = Automag(sp_loaded, parsed_args.loc_files_path, parsed_args.inventory_file_path, parsed_args.config_file_path,
                 parsed_args.output_dir_path, scale=scale)

    mg.estimate_source_parameters()

    rs = ReadSource(parsed_args.output_dir_path)
    summary = rs.generate_source_summary()
    rs.write_summary(summary, summary_path_file)


def _mti():
    arg_parse = ArgumentParser(prog=f"{__entry_point_name} Moment Tensor Inversion",
                               description="Moment Tensor Inversion")

    arg_parse.epilog = """

        Overview:
          surfQuake provides an easy way to estimate the Moment Tensor from pre-located earthquakes using a 
          bayesian inversion.

        Usage: surfquake mti -i [inventory_file_path] -p [path_to_project] -c [path to mti_config_file.ini] 
        -o [output_path]  -s [if save plots]

        Reference: Vackář, J., Burjánek, J., Gallovič, F., Zahradník, J., & Clinton, J. (2017). Bayesian ISOLA: 
        new tool for automated centroid moment tensor inversion. Geophysical Journal International, 210(2), 693-705.

        Documentation:
          https://projectisp.github.io/surfquaketutorial.github.io/
        """

    arg_parse.add_argument("-i", "--inventory_file_path", help="Inventory file (i.e., *xml or dataless",
                           type=str, required=True)

    arg_parse.add_argument("-p", "--path_to_project_file", help="Project file generated previoussly with surfquake "
                                                                "project", type=str, required=True)

    arg_parse.add_argument("-c", "--config_files_path", help="Path to the folder containing all config files "
                                                             "(one per event)", type=str, required=True)

    arg_parse.add_argument("-o", "--output_dir_path", help="Path to output_directory ", type=str,
                           required=True)

    arg_parse.add_argument("-s", "--save_plots", help=" In case user wants to save all output plots",
                           action="store_true")

    parsed_args = arg_parse.parse_args()
    print(parsed_args)

    sp = SurfProject.load_project(path_to_project_file=parsed_args.path_to_project_file)
    print(sp)

    bic = BayesianIsolaCore(
        project=sp,
        inventory_file=parsed_args.inventory_file_path,
        output_directory=parsed_args.output_dir_path,
        save_plots=parsed_args.save_plots,
    )

    print("Starting Inversion")
    bic.run_inversion(mti_config=parsed_args.config_files_path)

    print("Writing Summary")
    wm = WriteMTI(parsed_args.output_dir_path)
    wm.mti_summary()
    print("End of process, please review output directory")


def _csv2xml():
    arg_parse = ArgumentParser(prog=f"{__entry_point_name} Convert csv file to stations.xml",
                               description="Convert csv file to stations.xml")

    arg_parse.epilog = """

            Overview:
              Convert csv file to stations.xml: 
              Net Station Lat Lon elevation start_date starttime end_date endtime
              date format = '%Y-%m-%d %H:%M:%S'
              
            Usage: surfquake csv2xml -c [csv_file_path] -r [resp_files_path] -o [output_path] -n [stations_xml_name]

            Documentation:
              https://projectisp.github.io/surfquaketutorial.github.io/
            """

    arg_parse.add_argument("-c", "--csv_file_path", help="Net Station Lat Lon elevation "
                                                         "start_date starttime end_date endtime", type=str,
                           required=True)

    arg_parse.add_argument("-r", "--resp_files_path", help="Path to the folder containing the response file",
                           type=str, required=False)

    arg_parse.add_argument("-o", "--output_path", help="Path to output xml file)", type=str, required=True)

    arg_parse.add_argument("-n", "--stations_xml_name", help="Name of the xml file to be saved", type=str,
                           required=True)

    parsed_args = arg_parse.parse_args()
    print(parsed_args)

    if parsed_args.resp_files_path:
        sc = Convert(parsed_args.csv_file_path, resp_files=parsed_args.resp_files_path)
    else:
        sc = Convert(parsed_args.csv_file_path)
    data_map = sc.create_stations_xml()
    inventory = sc.get_data_inventory(data_map)
    sc.write_xml(parsed_args.output_path, parsed_args.stations_xml_name, inventory)


def _buildcatalog():
    arg_parse = ArgumentParser(prog=f"{__entry_point_name} Convert csv file to stations.xml",
                               description="Convert csv file to stations.xml")

    arg_parse.epilog = """

            Overview:
              buildcatalog class helps to join information from all surfquake outputs and create a catalog
    
            Usage: surfquake buildcatalog -e [path_event_files_folder] -s [path_source_summary_file] -m 
            [path_mti_summary_file] -f [catalog_format] -o [path_to_output_folder]
    
            Documentation:
              https://projectisp.github.io/surfquaketutorial.github.io/utils/
              catalog formats info: https://docs.obspy.org/packages/autogen/obspy.core.event.Catalog.
              write.html#obspy.core.event.Catalog.write
            """

    arg_parse.add_argument("-e", "--path_event_files_folder", help="Net Station Lat Lon elevation "
                                                                   "start_date starttime end_date endtime", type=str,
                           required=True)

    arg_parse.add_argument("-s", "--path_source_summary_file", help='Path to the file containing '
                                                                    'the source spectrum results',
                           type=str, required=False, default=None)

    arg_parse.add_argument("-m", "--path_mti_summary_file", help="Path to the file containing the "
                                                                 "moment tensor results", type=str, required=False,
                           default=None)

    arg_parse.add_argument("-f", "--catalog_format", help="catalog format, default QUAKEML", type=str, required=False,
                           default="QUAKEML")

    arg_parse.add_argument("-o", "--path_to_output_folder", help="Path to the ouput folder, where catalog "
                                                                 "will be saved", type=str, required=True)

    parsed_args = arg_parse.parse_args()
    print(parsed_args)

    if os.path.isdir(parsed_args.path_to_output_folder):
        pass
    else:
        try:
            os.makedirs(parsed_args.path_to_output_folder)
        except Exception as error:
            print("An exception occurred:", error)

    catalog_path_pkl = os.path.join(parsed_args.path_to_output_folder, "catalog_obj.pkl")
    catalog_path_surf = os.path.join(parsed_args.path_to_output_folder, "catalog_surf.txt")

    bc = BuildCatalog(loc_folder=parsed_args.path_event_files_folder,
                      source_summary_file=parsed_args.path_source_summary_file,
                      output_path=parsed_args.path_to_output_folder, mti_summary_file=parsed_args.path_mti_summary_file,
                      format=parsed_args.catalog_format)

    bc.build_catalog_loc()
    wc = WriteCatalog(catalog_path_pkl)
    wc.write_catalog_surf(catalog=None, output_path=catalog_path_surf)


def _buildmticonfig():
    arg_parse = ArgumentParser(prog=f"{__entry_point_name} Creates mti_config.ini files from a catalog query and "
                                    f"a mti_config template",
                               description="mti_config files building command")

    arg_parse.epilog = """

        Overview:
          buildmticonfig can automatically create an mti_config.ini from a catalog query and a mti_config template.
        Usage: surfquake buildmticonfig -c [catalog_file_path] -t [mti_config_template] -o [output_folder] -s [if starttime] 
        -e [if endtime] -l [if lat_min] -a [ if lat_max] -d [if lon_min] -k [if lon_max] -w [if depth_min] 
        -f [depth_max] -g [if mag_min] -p [if mag_max]
        Warning, starttime and endtime format is format %d/%m/%Y, %H:%M:%S.%f
        Documentation:
          https://projectisp.github.io/surfquaketutorial.github.io/utils/
        """

    arg_parse.add_argument("-c", "--catalog_file_path", help="file to catalog.pkl file", type=str,
                           required=True)

    arg_parse.add_argument("-t", "--mti_config_template", help="mti_config template file", type=str,
                           required=True)

    arg_parse.add_argument("-o", "--output_folder", help="output folder path to save the mti config .ini "
                                                         "files", type=str, required=True)

    arg_parse.add_argument("-s", "--starttime", help="starttime to filter the catalog",
                           type=str, required=False)

    arg_parse.add_argument("-e", "--endtime", help="endtime to filter the catalog",
                           type=str, required=False)

    arg_parse.add_argument("-l", "--lat_min", help="minimum latitude filter to apply a geographic "
                                                   "filter to the catalog",
                           type=float, required=False)

    arg_parse.add_argument("-a", "--lat_max", help="maximum latitude filter to apply a geographic filter "
                                                   "to the catalog",
                           type=float, required=False)

    arg_parse.add_argument("-d", "--lon_min", help="maximum longitude filter to apply a geographic filter "
                                                   "to the catalog",
                           type=float, required=False)

    arg_parse.add_argument("-k", "--lon_max", help="maximum longitude filter to apply a geographic filter "
                                                   "to the catalog",
                           type=float, required=False)

    arg_parse.add_argument("-w", "--depth_min", help="minimum depth [km] filter to apply a geographic filter "
                                                     "to the catalog", type=float, required=False)

    arg_parse.add_argument("-f", "--depth_max", help="maximum depth [km] filter to apply a geographic filter "
                                                     "to the catalog", type=float, required=False)

    arg_parse.add_argument("-g", "--mag_min", help="minimum magnitude filter to apply a geographic filter "
                                                   "to the catalog", type=float, required=False)

    arg_parse.add_argument("-p", "--mag_max", help="maximum magnitude filter to apply a geographic filter "
                                                   "to the catalog", type=float, required=False)

    parsed_args = arg_parse.parse_args()
    print(parsed_args)

    if os.path.isdir(parsed_args.output_folder):
        pass
    else:
        try:
            os.makedirs(parsed_args.output_folder)
        except Exception as error:
            print("An exception occurred:", error)

    print("Querying Catalog --> ", parsed_args.lat_min, parsed_args.lat_max, parsed_args.lon_min, parsed_args.lon_max,
          parsed_args.depth_min, parsed_args.depth_max, parsed_args.mag_min, parsed_args.mag_max)

    bmc = BuildMTIConfigs(catalog_file_path=parsed_args.catalog_file_path, mti_config=parsed_args.mti_config_template,
                          output_path=parsed_args.output_folder)

    bmc.write_mti_ini_file(starttime=parsed_args.starttime, endtime=parsed_args.endtime,
                           lat_min=float(parsed_args.lat_min),
                           lat_max=float(parsed_args.lat_max), lon_min=float(parsed_args.lon_min),
                           lon_max=float(parsed_args.lon_max),
                           depth_min=float(parsed_args.depth_min), depth_max=float(parsed_args.depth_max),
                           mag_min=float(parsed_args.mag_min),
                           mag_max=float(parsed_args.mag_max))

<<<<<<< HEAD

def _analysis():
    arg_parse = ArgumentParser(prog=f"{__entry_point_name} apply earthquake analysis tools. "
                                    f" Rmean, filter, etc",
                               description="earthquake analysis command")

    arg_parse.epilog = """

        Overview:
          analysis can automatically apply obspy tools to seismograms.
        Usage: surfquake analysis -c [config_file_path] -p [project_file_path] -o [output_folder]
        """

    arg_parse.add_argument("-c", "--config_file_path", help="path to config file", type=str,
                           required=True)

    arg_parse.add_argument("-p", "--project_file_path", help="path to mseed files", type=str,
                           required=True)

    arg_parse.add_argument("-o", "--output_folder", help="output folder path to save modified mseed "
                                                         "files", type=str, required=True)

    arg_parse.add_argument("-n", "--net", help="net filter", type=str, required=False)

    arg_parse.add_argument("-s", "--station", help="station filter", type=str, required=False)

    arg_parse.add_argument("-ch", "--channel", help="channel filter", type=str, required=False)

    arg_parse.add_argument("-st", "--starttime", help="start time", type=str, required=False)

    arg_parse.add_argument("-et", "--endtime", help="end time", type=str, required=False)

    parsed_args = arg_parse.parse_args()

    _filter = {}
    _time = {}
    date_format = "%Y-%m-%d %H:%M:%S"

    freeze_support()
    sp = SurfProject(parsed_args.project_file_path)
    files = sp.load_project(parsed_args.project_file_path)
    print(files)
    if parsed_args.net is not None:
        print('red')
        _filter['net'] = parsed_args.net

    if parsed_args.station is not None:
        print('estacion')
        _filter['station'] = parsed_args.station

    if parsed_args.channel is not None:
        print('canal')
        _filter['channel'] = parsed_args.channel

    if parsed_args.starttime is not None:
        print('inicio')
        _time['starttime'] = UTCDateTime(datetime.strptime(parsed_args.starttime, date_format))

    if parsed_args.endtime is not None:
        print('fin')
        _time['endtime'] = UTCDateTime(datetime.strptime(parsed_args.endtime, date_format))

    # 2. Filter files
    if len(_filter) > 0:
        files.filter_project_keys(**_filter)
    else:
        files.filter_project_keys()

    # 3. Filter time
    result = files.filter_time(**_time)
    print('RESULT: ', result)
    if len(result) > 0:
        sd = Analysis(parsed_args.config_file_path, result, parsed_args.output_folder)
        sd.run_analysis()

def _cutwaveform():
    arg_parse = ArgumentParser(prog=f"{__entry_point_name} cut waveforms. ",
                               description="cut wavwforms command")

    arg_parse.epilog = """
        Overview:
          Cut waveforms.
        Usage: surfquake cutwaveform -p [project_file_path] -o [output_folder] -n [net] -s [station] -c [channel]
        -t [time] -to [starttime] -te [endtime]
        """

    arg_parse.add_argument("-p", "--file_path", help="path to mseed files", type=str,
                           required=True) # TODO -  PROJECT .pkl

    arg_parse.add_argument("-o", "--output_folder", help="output folder path to save modified mseed "
                                                         "files and project", type=str, required=True)

    arg_parse.add_argument("-e", "--event_path", help="file with events. csv extension"
                                                         "files and project", type=str, required=True)

    arg_parse.add_argument("-i", "--inventory_path", help="metadata file. xml extension"
                                                         "files and project", type=str, required=True)

    arg_parse.add_argument("-n", "--net", help="net filter", type=str, required=False)

    arg_parse.add_argument("-s", "--station", help="station filter", type=str, required=False)

    arg_parse.add_argument("-c", "--channel", help="channel filter", type=str, required=False)

    arg_parse.add_argument("-t", "--time", help="time", type=int, required=False)

    arg_parse.add_argument("-to", "--starttime", help="start time in seconds", type=int, required=False)

    arg_parse.add_argument("-te", "--endtime", help="end time in seconds", type=int, required=False)

    parsed_args = arg_parse.parse_args()

    _filter = {}


    # 1. Get files
    freeze_support()
    #sp = SurfProject(parsed_args.file_path)
    #
    sp = SurfProject(parsed_args.file_path)
    #sp.search_files() 
    files = sp.load_project(parsed_args.file_path)

    if parsed_args.net is not None:
        print('red')
        _filter['net'] = parsed_args.net

    if parsed_args.station is not None:
        print('estacion')
        _filter['station'] = parsed_args.station

    if parsed_args.channel is not None:
        print('canal')
        _filter['channel'] = parsed_args.channel

    # 2. Filter files
    if len(_filter) > 0:
        files.filter_project_keys(**_filter)
    else:
        files.filter_project_keys()

    # 2.1. Create dataframe with project info: FILE, START, END, NET, STATION,CHANNEL
    df_project = pd.DataFrame(columns=['file', 'start', 'end', 'net', 'station', 'channel'])
    _file = []
    _start = []
    _end = []
    _net = []
    _station = []
    _channel = []

    for project_files in files.data_files:
        _file.append(project_files[0])
        _start.append(project_files[1])
        _end.append(project_files[2])
        _net.append(find_stats(files.project, project_files[0], 'network'))
        _station.append(find_stats(files.project, project_files[0], 'station'))
        _channel.append(find_stats(files.project, project_files[0], 'channel'))
    
    df_project['file'] = _file
    df_project['start'] = _start
    df_project['end'] = _end
    df_project['net'] = _net
    df_project['station'] = _station
    df_project['channel'] = _channel


    # 3. Read Event files
    df_events = pd.read_csv(parsed_args.event_path, sep=';')
    
    # 3.1. Add datetime column with datetime format (utc)
    df_events['datetime'] = pd.to_datetime((df_events['date'] + ' ' + df_events['hour']), utc=True)

    # 4. Check starttime and endtime arguments
    if parsed_args.starttime is not None:
        deltastart = parsed_args.starttime
    else:
        deltastart = 30 #seconds
    
    if parsed_args.endtime is not None:
        deltaend = parsed_args.endtime
    else:
        deltaend = 300 #seconds

    # 4. Read Inventory file
    inventory = read_inventory(parsed_args.inventory_path)


    # 5. Create dataframe with stations info:
    df_inventory = pd.DataFrame(columns=['file', 'net', 'station', 'latitude', 'longitude', 'datetime'])
    file_name = []
    net_inventory = []
    station_inventory = []
    latitude_inventory = []
    longitude_inventory = []
    datetime_inventory = []
    

    for file in files.project:
        print(file)
        _net = files.project[file][0][1]['network']
        _station = files.project[file][0][1]['station']

        file_name.append(files.project[file][0][0])
        net_inventory.append(files.project[file][0][1]['network'])
        station_inventory.append(files.project[file][0][1]['station'])
        datetime_inventory.append(files.project[file][0][1]['starttime'])

        for network in inventory.networks:
            if network.code == _net:
                for station in network.stations:
                    if station.code == _station:
                        latitude_inventory.append(station.latitude)
                        longitude_inventory.append(station.longitude)

    df_inventory['file'] = file_name
    df_inventory['net'] = net_inventory
    df_inventory['station'] = station_inventory
    df_inventory['datetime'] = datetime_inventory
    df_inventory['latitude'] = latitude_inventory
    df_inventory['longitude'] = longitude_inventory
    
    sd = Analysis(None, None, parsed_args.output_folder)
    sd.run_cut_waveforms(df_project, df_events, df_inventory, deltastart, deltaend)


=======
>>>>>>> 448fcd7e
def _processing():
    arg_parse = ArgumentParser(prog=f"{__entry_point_name} processing waveforms. ",
                               description="processing waveforms command")

    arg_parse.epilog = """
        Overview:
            Cut mseed and apply processing to the waveforms. You can perform either or both of these operations
            Usage: surfquake processing -p [project_file] -o [output_folder] -i [inventory_file] -c [config_file]
            -e [event_file] -n [net] -s [station] -ch [channel] -st [start_time] -et [end_time] -cs [cut_start_time]
            -ce [cut_end_time] -t [cut_time]
        """

    arg_parse.add_argument("-p", "--project_file", help="absolute path to project file", type=str,
                           required=True) 

    arg_parse.add_argument("-o", "--output_folder", help="absolute path to output folder. Files are saved here", 
                           type=str, required=True)
    
    arg_parse.add_argument("-i", "--inventory_file", help="metadata file. xml extension", type=str, 
                           required=True)
    
    arg_parse.add_argument("-c", "--config_file", help="absolute path to config file", type=str,
                           required=False),

    arg_parse.add_argument("-e", "--event_file", help="absolute path to event file", type=str, 
                           required=False)

    arg_parse.add_argument("-n", "--net", help="net filter", type=str, required=False)

    arg_parse.add_argument("-s", "--station", help="station filter", type=str, required=False)

    arg_parse.add_argument("-ch", "--channel", help="channel filter", type=str, required=False)

    arg_parse.add_argument("-t", "--cut_time", help="time in seconds. Cutting time mseed", type=int, required=False)

    arg_parse.add_argument("-cs", "--cut_start_time", help="cut start time in seconds.  ", type=int, required=False)

    arg_parse.add_argument("-ce", "--cut_end_time", help="cut end time in seconds", type=int, required=False)

    arg_parse.add_argument("-st", "--start_time", help="start time for filter", type=str, required=False)

    arg_parse.add_argument("-et", "--end_time", help="end time for filter", type=str, required=False)

    arg_parse.add_argument("-r", "--rotate", help="rotate mseed", action='store_true')
    
    parsed_args = arg_parse.parse_args()

    # 1. Check if config or event files are not None
    if parsed_args.config_file is None and parsed_args.event_file is None:
        raise ValueError("Error: the command will do nothing. config_file and/or event_file are required")

    # 2. Read and filter project
    _filter = {}
    _time = {}
    date_format = "%Y-%m-%d %H:%M:%S"

    freeze_support()
    sp = SurfProject(parsed_args.project_file)
    _files = sp.load_project(parsed_args.project_file)

    files = Analysis.filter_files(_files, parsed_args.net, parsed_args.station, parsed_args.channel,
                                  parsed_args.start_time, parsed_args.end_time)
    
    if len(files) > 0:
        sd = Analysis(_files, parsed_args.output_folder, parsed_args.inventory_file,parsed_args.config_file, parsed_args.event_file)
        
        # Calculate start and end time
        if parsed_args.cut_start_time is not None:
            start = parsed_args.cut_start_time

            if parsed_args.cut_end_time  is not None:
                end = parsed_args.cut_end_time
            else:
                end = 300
        elif parsed_args.cut_time is not None:
            start = parsed_args.cut_time
            end = parsed_args.cut_time
        else:
            start = 300
            end = 300
<<<<<<< HEAD
        
        sd.run_analysis(start, end)
=======
            sd.run_analysis(start, end, parsed_args.rotate)
>>>>>>> 448fcd7e

def find_stats(lists, name, stat):
    _value = [key for key, list in lists.items() if any(name in sublist for sublist in list)]

    if len(_value) > 0:
        for i, sublist in enumerate(lists[_value[0]]):
            if name in sublist:
                _i = sublist.index(name)
                return lists[_value[0]][_i][1][stat]
    
    return None

if __name__ == "__main__":
    freeze_support()
    main()<|MERGE_RESOLUTION|>--- conflicted
+++ resolved
@@ -14,15 +14,6 @@
 from dataclasses import dataclass
 from multiprocessing import freeze_support
 from typing import Optional
-<<<<<<< HEAD
-from datetime import datetime
-from obspy import UTCDateTime, read_inventory
-import pandas as pd
-import matplotlib.pyplot as plt
-import matplotlib
-=======
-
->>>>>>> 448fcd7e
 from surfquakecore.earthquake_location.run_nll import NllManager, Nllcatalog
 from surfquakecore.magnitudes.run_magnitudes import Automag
 from surfquakecore.magnitudes.source_tools import ReadSource
@@ -635,234 +626,6 @@
                            mag_min=float(parsed_args.mag_min),
                            mag_max=float(parsed_args.mag_max))
 
-<<<<<<< HEAD
-
-def _analysis():
-    arg_parse = ArgumentParser(prog=f"{__entry_point_name} apply earthquake analysis tools. "
-                                    f" Rmean, filter, etc",
-                               description="earthquake analysis command")
-
-    arg_parse.epilog = """
-
-        Overview:
-          analysis can automatically apply obspy tools to seismograms.
-        Usage: surfquake analysis -c [config_file_path] -p [project_file_path] -o [output_folder]
-        """
-
-    arg_parse.add_argument("-c", "--config_file_path", help="path to config file", type=str,
-                           required=True)
-
-    arg_parse.add_argument("-p", "--project_file_path", help="path to mseed files", type=str,
-                           required=True)
-
-    arg_parse.add_argument("-o", "--output_folder", help="output folder path to save modified mseed "
-                                                         "files", type=str, required=True)
-
-    arg_parse.add_argument("-n", "--net", help="net filter", type=str, required=False)
-
-    arg_parse.add_argument("-s", "--station", help="station filter", type=str, required=False)
-
-    arg_parse.add_argument("-ch", "--channel", help="channel filter", type=str, required=False)
-
-    arg_parse.add_argument("-st", "--starttime", help="start time", type=str, required=False)
-
-    arg_parse.add_argument("-et", "--endtime", help="end time", type=str, required=False)
-
-    parsed_args = arg_parse.parse_args()
-
-    _filter = {}
-    _time = {}
-    date_format = "%Y-%m-%d %H:%M:%S"
-
-    freeze_support()
-    sp = SurfProject(parsed_args.project_file_path)
-    files = sp.load_project(parsed_args.project_file_path)
-    print(files)
-    if parsed_args.net is not None:
-        print('red')
-        _filter['net'] = parsed_args.net
-
-    if parsed_args.station is not None:
-        print('estacion')
-        _filter['station'] = parsed_args.station
-
-    if parsed_args.channel is not None:
-        print('canal')
-        _filter['channel'] = parsed_args.channel
-
-    if parsed_args.starttime is not None:
-        print('inicio')
-        _time['starttime'] = UTCDateTime(datetime.strptime(parsed_args.starttime, date_format))
-
-    if parsed_args.endtime is not None:
-        print('fin')
-        _time['endtime'] = UTCDateTime(datetime.strptime(parsed_args.endtime, date_format))
-
-    # 2. Filter files
-    if len(_filter) > 0:
-        files.filter_project_keys(**_filter)
-    else:
-        files.filter_project_keys()
-
-    # 3. Filter time
-    result = files.filter_time(**_time)
-    print('RESULT: ', result)
-    if len(result) > 0:
-        sd = Analysis(parsed_args.config_file_path, result, parsed_args.output_folder)
-        sd.run_analysis()
-
-def _cutwaveform():
-    arg_parse = ArgumentParser(prog=f"{__entry_point_name} cut waveforms. ",
-                               description="cut wavwforms command")
-
-    arg_parse.epilog = """
-        Overview:
-          Cut waveforms.
-        Usage: surfquake cutwaveform -p [project_file_path] -o [output_folder] -n [net] -s [station] -c [channel]
-        -t [time] -to [starttime] -te [endtime]
-        """
-
-    arg_parse.add_argument("-p", "--file_path", help="path to mseed files", type=str,
-                           required=True) # TODO -  PROJECT .pkl
-
-    arg_parse.add_argument("-o", "--output_folder", help="output folder path to save modified mseed "
-                                                         "files and project", type=str, required=True)
-
-    arg_parse.add_argument("-e", "--event_path", help="file with events. csv extension"
-                                                         "files and project", type=str, required=True)
-
-    arg_parse.add_argument("-i", "--inventory_path", help="metadata file. xml extension"
-                                                         "files and project", type=str, required=True)
-
-    arg_parse.add_argument("-n", "--net", help="net filter", type=str, required=False)
-
-    arg_parse.add_argument("-s", "--station", help="station filter", type=str, required=False)
-
-    arg_parse.add_argument("-c", "--channel", help="channel filter", type=str, required=False)
-
-    arg_parse.add_argument("-t", "--time", help="time", type=int, required=False)
-
-    arg_parse.add_argument("-to", "--starttime", help="start time in seconds", type=int, required=False)
-
-    arg_parse.add_argument("-te", "--endtime", help="end time in seconds", type=int, required=False)
-
-    parsed_args = arg_parse.parse_args()
-
-    _filter = {}
-
-
-    # 1. Get files
-    freeze_support()
-    #sp = SurfProject(parsed_args.file_path)
-    #
-    sp = SurfProject(parsed_args.file_path)
-    #sp.search_files() 
-    files = sp.load_project(parsed_args.file_path)
-
-    if parsed_args.net is not None:
-        print('red')
-        _filter['net'] = parsed_args.net
-
-    if parsed_args.station is not None:
-        print('estacion')
-        _filter['station'] = parsed_args.station
-
-    if parsed_args.channel is not None:
-        print('canal')
-        _filter['channel'] = parsed_args.channel
-
-    # 2. Filter files
-    if len(_filter) > 0:
-        files.filter_project_keys(**_filter)
-    else:
-        files.filter_project_keys()
-
-    # 2.1. Create dataframe with project info: FILE, START, END, NET, STATION,CHANNEL
-    df_project = pd.DataFrame(columns=['file', 'start', 'end', 'net', 'station', 'channel'])
-    _file = []
-    _start = []
-    _end = []
-    _net = []
-    _station = []
-    _channel = []
-
-    for project_files in files.data_files:
-        _file.append(project_files[0])
-        _start.append(project_files[1])
-        _end.append(project_files[2])
-        _net.append(find_stats(files.project, project_files[0], 'network'))
-        _station.append(find_stats(files.project, project_files[0], 'station'))
-        _channel.append(find_stats(files.project, project_files[0], 'channel'))
-    
-    df_project['file'] = _file
-    df_project['start'] = _start
-    df_project['end'] = _end
-    df_project['net'] = _net
-    df_project['station'] = _station
-    df_project['channel'] = _channel
-
-
-    # 3. Read Event files
-    df_events = pd.read_csv(parsed_args.event_path, sep=';')
-    
-    # 3.1. Add datetime column with datetime format (utc)
-    df_events['datetime'] = pd.to_datetime((df_events['date'] + ' ' + df_events['hour']), utc=True)
-
-    # 4. Check starttime and endtime arguments
-    if parsed_args.starttime is not None:
-        deltastart = parsed_args.starttime
-    else:
-        deltastart = 30 #seconds
-    
-    if parsed_args.endtime is not None:
-        deltaend = parsed_args.endtime
-    else:
-        deltaend = 300 #seconds
-
-    # 4. Read Inventory file
-    inventory = read_inventory(parsed_args.inventory_path)
-
-
-    # 5. Create dataframe with stations info:
-    df_inventory = pd.DataFrame(columns=['file', 'net', 'station', 'latitude', 'longitude', 'datetime'])
-    file_name = []
-    net_inventory = []
-    station_inventory = []
-    latitude_inventory = []
-    longitude_inventory = []
-    datetime_inventory = []
-    
-
-    for file in files.project:
-        print(file)
-        _net = files.project[file][0][1]['network']
-        _station = files.project[file][0][1]['station']
-
-        file_name.append(files.project[file][0][0])
-        net_inventory.append(files.project[file][0][1]['network'])
-        station_inventory.append(files.project[file][0][1]['station'])
-        datetime_inventory.append(files.project[file][0][1]['starttime'])
-
-        for network in inventory.networks:
-            if network.code == _net:
-                for station in network.stations:
-                    if station.code == _station:
-                        latitude_inventory.append(station.latitude)
-                        longitude_inventory.append(station.longitude)
-
-    df_inventory['file'] = file_name
-    df_inventory['net'] = net_inventory
-    df_inventory['station'] = station_inventory
-    df_inventory['datetime'] = datetime_inventory
-    df_inventory['latitude'] = latitude_inventory
-    df_inventory['longitude'] = longitude_inventory
-    
-    sd = Analysis(None, None, parsed_args.output_folder)
-    sd.run_cut_waveforms(df_project, df_events, df_inventory, deltastart, deltaend)
-
-
-=======
->>>>>>> 448fcd7e
 def _processing():
     arg_parse = ArgumentParser(prog=f"{__entry_point_name} processing waveforms. ",
                                description="processing waveforms command")
@@ -943,23 +706,8 @@
         else:
             start = 300
             end = 300
-<<<<<<< HEAD
-        
-        sd.run_analysis(start, end)
-=======
-            sd.run_analysis(start, end, parsed_args.rotate)
->>>>>>> 448fcd7e
-
-def find_stats(lists, name, stat):
-    _value = [key for key, list in lists.items() if any(name in sublist for sublist in list)]
-
-    if len(_value) > 0:
-        for i, sublist in enumerate(lists[_value[0]]):
-            if name in sublist:
-                _i = sublist.index(name)
-                return lists[_value[0]][_i][1][stat]
-    
-    return None
+            
+        sd.run_analysis(start, end, parsed_args.rotate)
 
 if __name__ == "__main__":
     freeze_support()
