--- conflicted
+++ resolved
@@ -317,21 +317,19 @@
                 for j in value:
                     self.data_files.append([j[0], j[1]['starttime'], j[1]['endtime']])
 
-<<<<<<< HEAD
         # clean possible empty lists
-        self.remove_empty_keys()
-
-        if verbose:
-            info = self.get_project_basic_info()
-
-            print('Networks: ', str(info["Networks"][0]))
-            print('Stations: ', str(info["Stations"][0]))
-            print('Channels: ', str(info["Channels"][0]))
-            print("Num Networks: ", info["Networks"][1], "Num Stations: ", info["Stations"][1], "Num Channels: ",
-                  info["Channels"][1], "Num Total Files: ", info["num_files"])
-
-=======
->>>>>>> 5ada9e28
+        #self.remove_empty_keys()
+
+        #if verbose:
+        #    info = self.get_project_basic_info()
+
+        #    print('Networks: ', str(info["Networks"][0]))
+        #    print('Stations: ', str(info["Stations"][0]))
+        #    print('Channels: ', str(info["Channels"][0]))
+        #    print("Num Networks: ", info["Networks"][1], "Num Stations: ", info["Stations"][1], "Num Channels: ",
+        #          info["Channels"][1], "Num Total Files: ", info["num_files"])
+
+
     def _search(self, project: dict, event: list):
         res = {}
         for key in project.keys():
@@ -440,12 +438,11 @@
                 result.append(file[0])
 
         else:
-<<<<<<< HEAD
-
-            for file in data_files:
-=======
+
+            #for file in data_files:
+
             for file in self.data_files:
->>>>>>> 5ada9e28
+
                 pos_file = file[0]
                 st0 = file[1]
                 et0 = file[2]
@@ -478,7 +475,6 @@
         files_path = self.filter_time(list_files=self.data_files, starttime=start, endtime=end)
         return files_path
 
-<<<<<<< HEAD
     def get_project_basic_info(self):
         """
             Counts the number of unique stations in a dictionary where keys are in the format 'NET.STATION.CHANNEL'.
@@ -543,10 +539,6 @@
         # Use dictionary comprehension to filter out keys with empty lists
         self.project = {key: value for key, value in self.project.items() if value}
 
-=======
-    def cut_waveform(self,):
-        print('cut waveform')
->>>>>>> 5ada9e28
 
 class ProjectSaveFailed(Exception):
     def __init__(self, message="Error saving project"):
